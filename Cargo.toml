--- conflicted
+++ resolved
@@ -1,14 +1,10 @@
 [workspace]
 members = ["lib", "bin"]
 default-members = ["lib", "bin"]
-<<<<<<< HEAD
-resolver = "3"
-=======
 # The proxy crate is not buildable with the stable compiler.
 # Even worse, its Cargo.toml is not parseable with the stable compiler.
 # But Cargo tries to parse it if it's included in the workspace,
 # even if there's no dependency on it.
 # So we exclude it from the workspace.
 exclude = ["proxy"]
-resolver = "2"
->>>>>>> 64a625af
+resolver = "3"